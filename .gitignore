--- conflicted
+++ resolved
@@ -1,11 +1,7 @@
 images/
-<<<<<<< HEAD
-*.swp
-=======
 logs/
 *.pyc
 *.swp
 runs/
 ckpt/
-embed.svg
->>>>>>> 8571fa97
+embed.svg