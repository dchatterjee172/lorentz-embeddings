import os
import sys
import torch
import random
import numpy as np
from torch import nn
from torch import optim
<<<<<<< HEAD

# import matplotlib.pyplot as plt
=======
from tqdm import trange, tqdm
from datetime import datetime
from tensorboardX import SummaryWriter
from torch.utils.data import Dataset, DataLoader

import matplotlib

matplotlib.use("Agg")  # this needs to come before other matplotlib imports
import matplotlib.pyplot as plt

plt.style.use("ggplot")
>>>>>>> 8571fa97


def arcosh(x):
    return torch.log(x + torch.sqrt(x ** 2 - 1))


def lorentz_scalar_product(x, y):
    # BD, BD -> B
    m = x * y
    result = m[:, 1:].sum(dim=1) - m[:, 0]
    return result


def tangent_norm(x):
    # BD -> B
    return torch.sqrt(lorentz_scalar_product(x, x))


def exp_map(x, v):
    # BD, BD -> BD
    tn = tangent_norm(v).unsqueeze(dim=1)
    tn_expand = tn.repeat(1, x.size()[-1])
    result = torch.cosh(tn) * x + torch.sinh(tn) * (v / tn)
    result = torch.where(tn_expand > 0, result, x)  # only update if tangent norm is > 0
    return result


def set_dim0(x):
    x = torch.renorm(x, p=2, dim=0, maxnorm=1e2)  # otherwise leaves will explode
    dim0 = torch.sqrt(1 + (x[:, 1:] ** 2).sum(dim=1))
    x[:, 0] = dim0
    return x


# ========================= models


class RSGD(optim.Optimizer):
    def __init__(self, params, learning_rate=None):
        learning_rate = learning_rate if learning_rate is not None else 0.01
        defaults = {"learning_rate": learning_rate}
        super().__init__(params, defaults=defaults)

    def step(self):
        for group in self.param_groups:
            for p in group["params"]:
                if p.grad is None:
                    continue
                B, D = p.size()
                gl = torch.eye(D, device=p.device, dtype=p.dtype)
                gl[0, 0] = -1
                grad_norm = torch.norm(p.grad.data)
                grad_norm = torch.where(grad_norm > 1, grad_norm, torch.tensor(1.0))
<<<<<<< HEAD
=======
                # only normalize if global grad_norm is more than 1
>>>>>>> 8571fa97
                h = (p.grad.data / grad_norm) @ gl
                proj = (
                    h
                    - (
                        lorentz_scalar_product(p, h) / lorentz_scalar_product(p, p)
                    ).unsqueeze(1)
                    * p
                )
                # print(p, lorentz_scalar_product(p, p))
                update = exp_map(p, -group["learning_rate"] * proj)
                is_nan_inf = torch.isnan(update) | torch.isinf(update)
                update = torch.where(is_nan_inf, p, update)
                update[0, :] = p[0, :]  # no ❤️  for embedding
                update = set_dim0(update)
                p.data.copy_(update)


class Lorentz(nn.Module):
    """
    This will embed `n_items` in a `dim` dimensional lorentz space.
    """

    def __init__(self, n_items, dim, init_range=0.001):
        super().__init__()
        self.n_items = n_items
        self.dim = dim
        self.table = nn.Embedding(n_items + 1, dim, padding_idx=0)
        nn.init.uniform_(self.table.weight, -init_range, init_range)
        # equation 6
        with torch.no_grad():
            self.table.weight[0] = 5  # padding idx push it to corner
            set_dim0(self.table.weight)

    def forward(self, I, Ks):
        """
        Using the pairwise similarity matrix, generate the following inputs and
        provide to this function.

        Inputs:
            - I     :   - long tensor
                        - size (B,)
                        - This denotes the `i` used in all equations.
            - Ks    :   - long tensor
                        - size (B, N)
                        - This denotes at max `N` documents which come from the
                          nearest neighbor sample.
                        - The `j` document must be the first of the N indices.
                          This is used to calculate the losses
        Return:
            - size (B,)
            - Ranking loss calculated using
              document to the given `i` document.

        """
        n_ks = Ks.size()[1]
        ui = torch.stack([self.table(I)] * n_ks, dim=1)
        uks = self.table(Ks)
        # ---------- reshape for calculation
        B, N, D = ui.size()
        ui = ui.reshape(B * N, D)
        uks = uks.reshape(B * N, D)
        dists = -lorentz_scalar_product(ui, uks)
        dists = torch.where(dists <= 1, torch.ones_like(dists) + 1e-6, dists)
        # sometimes 2 embedding can come very close in R^D.
        # when calculating the lorenrz inner product,
        # -1 can become -0.99(no idea!), then arcosh will become nan
        dists = -arcosh(dists)
        # print(dists)
        # ---------- turn back to per-sample shape
        dists = dists.reshape(B, N)
        loss = -(dists[:, 0] - torch.log(torch.exp(dists).sum(dim=1) + 1e-6))
        return loss

    def lorentz_to_poincare(self):
        table = self.table.weight.data.numpy()
        return table[:, 1:] / (
            table[:, :1] + 1
        )  # diffeomorphism transform to poincare ball

    def get_lorentz_table(self):
        return self.table.weight.data.numpy()

    def _test_table(self):
        x = self.table.weight.data
        check = lorentz_scalar_product(x, x) + 1.0
        return check.numpy().sum()


class Graph(Dataset):
    def __init__(self, pairwise_matrix, sample_size=10):
        self.pairwise_matrix = pairwise_matrix
        self.n_items = len(pairwise_matrix)
        self.sample_size = sample_size
        self.arange = np.arange(0, self.n_items)

    def __len__(self):
        return self.n_items

    def __getitem__(self, i):
        I = torch.Tensor([i + 1]).squeeze().long()
        has_child = (self.pairwise_matrix[i] > 0).sum()
        has_parent = (self.pairwise_matrix[:, i] > 0).sum()
        arange = np.random.permutation(self.arange)
        if has_parent:  # if no child go for parent
            for j in arange:
                if self.pairwise_matrix[j, i] > 0:  # assuming no disconneted nodes
                    min = self.pairwise_matrix[j, i]
                    break
        elif has_child:
            for j in arange:
                if self.pairwise_matrix[i, j] > 0:  # assuming no self loop
                    min = self.pairwise_matrix[i, j]
                    break
        else:
            raise Exception(f"Node {i} has no parent and no child")
        arange = np.random.permutation(self.arange)
        if has_child:
            indices = [x for x in arange if i != x and self.pairwise_matrix[i, x] < min]
        else:
            indices = [x for x in arange if i != x and self.pairwise_matrix[x, i] < min]
        indices = indices[: self.sample_size]
        Ks = ([i + 1 for i in [j] + indices] + [0] * self.sample_size)[
            : self.sample_size
        ]
        # print(I, Ks)
        return I, torch.Tensor(Ks).long()


def dikhaao(table, loss, epoch):
    layers = []
    table = table[1:]
    n_nodes = len(table)
    plt.figure(figsize=(10, 7))
    while sum([1 for layer in layers for node in layer]) < n_nodes:
        limit = 2 ** len(layers)
        layers.append(table[:limit])
        table = table[limit:]
        plt.scatter(*zip(*layers[-1]), label=f"Layer {len(layers) - 1}")
    plt.title(f"{epoch}: N Nodes {n_nodes} Loss {float(loss)}")
    plt.legend()
    images = list(os.listdir("images"))
    plt.savefig(f"images/{len(images)}.svg")
    plt.close()


def recon(table, pair_mat):
    "Reconstruction accuracy"
    count = 0
    table = torch.tensor(table[1:])
    for i in range(1, len(pair_mat)):  # 0 padding, 1 root, we leave those two
        x = table[i].repeat(len(table)).reshape([len(table), len(table[i])])  # N, D
        mask = torch.tensor([0.0] * len(table))
        mask[i] = 1
        mask = mask * -10000.0
        dists = lorentz_scalar_product(x, table) + mask
        dists = (
            dists.numpy()
        )  # arccosh is monotonically increasing, so no need of that here
        # and no -dist also, as acosh in m i, -acosh(-l(x,y)) is nothing but l(x,y)
        # print(dists)
        predicted_parent = np.argmax(dists)
        actual_parent = np.argmax(pair_mat[:, i])
        # print(predicted_parent, actual_parent, i, end="\n\n")
        count += actual_parent == predicted_parent
    count = count / (len(pair_mat) - 1) * 100
    return count


if __name__ == "__main__":
<<<<<<< HEAD
    emb_dim = 2
    net = Lorentz(10, emb_dim + 1)  # as the paper follows R^(n+1) for this space
    r = RSGD(net.parameters(), learning_rate=0.1)

    I = torch.Tensor([1, 2, 3, 4]).long()
    Ks = torch.Tensor([[2, 3, 4, 9], [4, 5, 6, 1], [6, 7, 1, 5], [8, 9, 2, 1]]).long()
    for i in range(4000):
        r.zero_grad()
        loss, table = net(I, Ks)
        loss = loss.mean()
        loss.backward()
        print(loss)
        if torch.isnan(loss) or torch.isinf(loss):
            break
        r.step()
    table = lorentz_to_poincare(table)
    fig, ax = plt.subplots()
    ax.scatter(*zip(*table))
    for i, crd in enumerate(table):
        ax.annotate(i, (crd[0], crd[1]))
    plt.scatter(*zip(*table))
    plt.show()
=======
    import argparse

    parser = argparse.ArgumentParser()
    parser.add_argument("dataset", help="File:pairwise_matrix")
    parser.add_argument(
        "-sample_size", help="How many samples in the N matrix", default=5, type=int
    )
    parser.add_argument(
        "-batch_size", help="How many samples in the batch", default=32, type=int
    )
    parser.add_argument(
        "-burn_c",
        help="Divide learning rate by this for the burn epochs",
        default=10,
        type=int,
    )
    parser.add_argument(
        "-burn_epochs",
        help="How many epochs to run the burn phase for?",
        default=10,
        type=int,
    )
    parser.add_argument(
        "-plot", help="Plot the embeddings", default=False, action="store_true"
    )
    parser.add_argument(
        "-ckpt", help="Which checkpoint to use?", default=None, type=str
    )
    parser.add_argument(
        "-shuffle", help="Shuffle within batch while learning?", default=True
    )
    parser.add_argument(
        "-epochs", help="How many epochs to optimize for?", default=1_000_000
    )
    parser.add_argument(
        "-poincare_dim",
        help="Poincare projection time. Lorentz will be + 1",
        default=2,
        type=int,
    )
    parser.add_argument(
        "-n_items", help="How many items to embed?", default=None, type=int
    )
    parser.add_argument(
        "-learning_rate", help="RSGD learning rate", default=0.1, type=float
    )
    parser.add_argument("-log_step", help="Log at what multiple of epochs?", default=1)
    parser.add_argument("-logdir", help="What folder to put logs in", default="runs")
    parser.add_argument(
        "-save_step", help="Save at what multiple of epochs?", default=100
    )
    parser.add_argument(
        "-savedir", help="What folder to put checkpoints in", default="ckpt"
    )
    args = parser.parse_args()
    # ----------------------------------- get the correct matrix
    if not os.path.exists(args.logdir):
        os.mkdir(args.logdir)
    if not os.path.exists(args.savedir):
        os.mkdir(args.savedir)
    fl, obj = args.dataset.split(":")

    exec(f"from {fl} import {obj} as pairwise")
    pairwise = pairwise[: args.n_items, : args.n_items]
    args.n_items = len(pairwise) if args.n_items is None else args.n_items

    # ---------------------------------- Generate the proper objects
    net = Lorentz(
        args.n_items, args.poincare_dim + 1
    )  # as the paper follows R^(n+1) for this space
    if args.plot:
        if args.poincare_dim != 2:
            print("Only embeddings with `-poincare_dim` = 2 are supported for now.")
            sys.exit(1)
        if args.ckpt is None:
            print("Please provide `-ckpt` when using `-plot`")
            sys.exit(1)
        if os.path.isdir(args.ckpt):
            paths = [
                os.path.join(args.ckpt, c)
                for c in os.listdir(args.ckpt)
                if c.endswith("ckpt")
            ]
        else:
            paths = [args.ckpt]
        for path in tqdm(paths, desc="Plotting"):
            net.load_state_dict(torch.load(path))
            table = net.lorentz_to_poincare()
            # skip padding. plot x y
            plt.scatter(table[1:, 0], table[1:, 1])
            plt.title(path)
            plt.savefig(f"{path}.svg")
            plt.close()
        sys.exit(0)

    dataloader = DataLoader(
        Graph(pairwise, args.sample_size),
        shuffle=args.shuffle,
        batch_size=args.batch_size,
    )
    rsgd = RSGD(net.parameters(), learning_rate=args.learning_rate)

    name = f"{args.dataset}  {datetime.utcnow()}"
    writer = SummaryWriter(f"{args.logdir}/{name}")

    with tqdm(ncols=80) as epoch_bar:
        for epoch in range(args.epochs):
            with tqdm(ncols=80) as pbar:
                for I, Ks in dataloader:
                    rsgd.zero_grad()
                    loss = net(I, Ks).mean()
                    loss.backward()
                    rsgd.step()
                    pbar.set_description(f"Batch Loss: {float(loss)}")
                    if torch.isnan(loss) or torch.isinf(loss):
                        pbar.set_description("NaN/Inf")
                    pbar.update(1)
                writer.add_scalar("loss", loss, epoch)
                writer.add_scalar(
                    "recon_preform", recon(net.get_lorentz_table(), pairwise), epoch
                )
                writer.add_scalar("table_test", net._test_table(), epoch)
                if epoch % args.save_step == 0:
                    torch.save(net.state_dict(), f"{args.savedir}/{epoch} {name}.ckpt")
            epoch_bar.set_description(
                f"🔥 Burn phase loss: {float(loss)}"
                if epoch < args.burn_epochs
                else f"Loss: {float(loss)}"
            )
            epoch_bar.update(1)
>>>>>>> 8571fa97
<|MERGE_RESOLUTION|>--- conflicted
+++ resolved
@@ -5,10 +5,6 @@
 import numpy as np
 from torch import nn
 from torch import optim
-<<<<<<< HEAD
-
-# import matplotlib.pyplot as plt
-=======
 from tqdm import trange, tqdm
 from datetime import datetime
 from tensorboardX import SummaryWriter
@@ -20,7 +16,6 @@
 import matplotlib.pyplot as plt
 
 plt.style.use("ggplot")
->>>>>>> 8571fa97
 
 
 def arcosh(x):
@@ -74,10 +69,7 @@
                 gl[0, 0] = -1
                 grad_norm = torch.norm(p.grad.data)
                 grad_norm = torch.where(grad_norm > 1, grad_norm, torch.tensor(1.0))
-<<<<<<< HEAD
-=======
                 # only normalize if global grad_norm is more than 1
->>>>>>> 8571fa97
                 h = (p.grad.data / grad_norm) @ gl
                 proj = (
                     h
@@ -247,30 +239,6 @@
 
 
 if __name__ == "__main__":
-<<<<<<< HEAD
-    emb_dim = 2
-    net = Lorentz(10, emb_dim + 1)  # as the paper follows R^(n+1) for this space
-    r = RSGD(net.parameters(), learning_rate=0.1)
-
-    I = torch.Tensor([1, 2, 3, 4]).long()
-    Ks = torch.Tensor([[2, 3, 4, 9], [4, 5, 6, 1], [6, 7, 1, 5], [8, 9, 2, 1]]).long()
-    for i in range(4000):
-        r.zero_grad()
-        loss, table = net(I, Ks)
-        loss = loss.mean()
-        loss.backward()
-        print(loss)
-        if torch.isnan(loss) or torch.isinf(loss):
-            break
-        r.step()
-    table = lorentz_to_poincare(table)
-    fig, ax = plt.subplots()
-    ax.scatter(*zip(*table))
-    for i, crd in enumerate(table):
-        ax.annotate(i, (crd[0], crd[1]))
-    plt.scatter(*zip(*table))
-    plt.show()
-=======
     import argparse
 
     parser = argparse.ArgumentParser()
@@ -400,5 +368,4 @@
                 if epoch < args.burn_epochs
                 else f"Loss: {float(loss)}"
             )
-            epoch_bar.update(1)
->>>>>>> 8571fa97
+            epoch_bar.update(1)