--- conflicted
+++ resolved
@@ -1,11 +1,7 @@
 import numpy as np
 
 
-<<<<<<< HEAD
-depth = 9
-=======
 depth = 8
->>>>>>> 4e26e032
 N = sum(2 ** i for i in range(depth))
 mat = np.zeros((N, N))
 print(mat.shape)
